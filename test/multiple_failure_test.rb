require File.dirname(__FILE__) + '/test_helper'

class MultipleFailureTest < MiniTest::Unit::TestCase
  def setup
    Resque.redis.flushall
    @worker = Resque::Worker.new(:testing)
    @worker.register_worker

    @old_failure_backend = Resque::Failure.backend
    MockFailureBackend.errors = []
    Resque::Failure::MultipleWithRetrySuppression.classes = [MockFailureBackend]
    Resque::Failure.backend = Resque::Failure::MultipleWithRetrySuppression
  end

  def failure_key_for(klass)
    args = []
    key = "failure_" + klass.redis_retry_key(args)
  end

  def test_last_failure_is_saved_in_redis_if_delay
    Resque.enqueue(LimitThreeJobDelay1Hour)
    perform_next_job(@worker)

    # I don't like this, but...
    key = failure_key_for(LimitThreeJobDelay1Hour)
    assert Resque.redis.exists(key)
  end

<<<<<<< HEAD
  def test_failure_is_passed_on_when_job_class_not_found
    new_job_class = Class.new(LimitThreeJob).tap { |klass| klass.send(:instance_variable_set, :@queue, LimitThreeJob.instance_variable_get(:@queue)) }
    Object.send(:const_set, 'LimitThreeJobTemp', new_job_class)
    Resque.enqueue(LimitThreeJobTemp)

    Object.send(:remove_const, 'LimitThreeJobTemp')
    perform_next_job(@worker)

    assert_equal MockFailureBackend.errors.count, 1
    assert MockFailureBackend.errors.first =~ /uninitialized constant LimitThreeJobTemp/
  end

  def test_last_failure_removed_from_redis_after_error_limit
    Resque.enqueue(LimitThreeJob)
    3.times do
      perform_next_job(@worker)
    end

    key = failure_key_for(LimitThreeJob)
    assert Resque.redis.exists(key)

=======
  def test_last_failure_has_double_delay_redis_expiry_if_delay
    Resque.enqueue(LimitThreeJobDelay1Hour)
>>>>>>> 4a485b71
    perform_next_job(@worker)

    # I don't like this, but...
    key = failure_key_for(LimitThreeJobDelay1Hour)
    assert_equal 7200, Resque.redis.ttl(key)
  end

  def test_last_failure_is_not_saved_in_redis_if_no_delay
    Resque.enqueue(LimitThreeJob)
    perform_next_job(@worker)

    # I don't like this, but...
    key = failure_key_for(LimitThreeJob)
    assert !Resque.redis.exists(key)
  end


  def test_errors_are_suppressed_up_to_retry_limit
    Resque.enqueue(LimitThreeJob)
    3.times do
      perform_next_job(@worker)
    end

    assert_equal 0, MockFailureBackend.errors.size
  end

  def test_errors_are_logged_after_retry_limit
    Resque.enqueue(LimitThreeJob)
    4.times do
      perform_next_job(@worker)
    end

    assert_equal 1, MockFailureBackend.errors.size
  end

  def test_jobs_without_retry_log_errors
    5.times do
      Resque.enqueue(NoRetryJob)
      perform_next_job(@worker)
    end

    assert_equal 5, MockFailureBackend.errors.size
  end

  def test_custom_identifier_job
    Resque.enqueue(CustomIdentifierFailingJob, 'qq', 2)
    4.times do
      perform_next_job(@worker)
    end
    assert_equal 1, MockFailureBackend.errors.size
  end

  def teardown
    Resque::Failure.backend = @old_failure_backend
  end
end<|MERGE_RESOLUTION|>--- conflicted
+++ resolved
@@ -26,32 +26,9 @@
     assert Resque.redis.exists(key)
   end
 
-<<<<<<< HEAD
-  def test_failure_is_passed_on_when_job_class_not_found
-    new_job_class = Class.new(LimitThreeJob).tap { |klass| klass.send(:instance_variable_set, :@queue, LimitThreeJob.instance_variable_get(:@queue)) }
-    Object.send(:const_set, 'LimitThreeJobTemp', new_job_class)
-    Resque.enqueue(LimitThreeJobTemp)
 
-    Object.send(:remove_const, 'LimitThreeJobTemp')
-    perform_next_job(@worker)
-
-    assert_equal MockFailureBackend.errors.count, 1
-    assert MockFailureBackend.errors.first =~ /uninitialized constant LimitThreeJobTemp/
-  end
-
-  def test_last_failure_removed_from_redis_after_error_limit
-    Resque.enqueue(LimitThreeJob)
-    3.times do
-      perform_next_job(@worker)
-    end
-
-    key = failure_key_for(LimitThreeJob)
-    assert Resque.redis.exists(key)
-
-=======
   def test_last_failure_has_double_delay_redis_expiry_if_delay
     Resque.enqueue(LimitThreeJobDelay1Hour)
->>>>>>> 4a485b71
     perform_next_job(@worker)
 
     # I don't like this, but...
