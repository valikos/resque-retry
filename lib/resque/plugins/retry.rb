--- conflicted
+++ resolved
@@ -200,37 +200,22 @@
         retry_criteria_checks << block
       end
 
-<<<<<<< HEAD
       # Retries the job.
       def try_again(exception, *args)
         # some plugins define retry_delay and have it take no arguments, so rather than break those,
         # we'll just check here to see whether it takes the additional exception class argument or not
         temp_retry_delay = ([-1, 1].include?(method(:retry_delay).arity) ? retry_delay(exception.class) : retry_delay)
 
+        retry_in_queue = @retry_job_class ? @retry_job_class : self
         if temp_retry_delay <= 0
-=======
-      # Will retry the job.
-      def try_again(*args)
-        retry_in_queue = @retry_job_class ? @retry_job_class : self
-        if retry_delay <= 0
->>>>>>> 0e206a6e
           # If the delay is 0, no point passing it through the scheduler
           Resque.enqueue(retry_in_queue, *args_for_retry(*args))
         else
-<<<<<<< HEAD
-          Resque.enqueue_in(temp_retry_delay, self, *args_for_retry(*args))
+          Resque.enqueue_in(temp_retry_delay, retry_in_queue, *args_for_retry(*args))
         end
         sleep(sleep_after_requeue) if sleep_after_requeue > 0
-=======
-          Resque.enqueue_in(retry_delay, retry_in_queue, *args_for_retry(*args))
-        end
 
         clean_retry_key(*args) if @retry_job_class
-      end
-
-      def clean_retry_key(*args)
-        Resque.redis.del(redis_retry_key(*args))
->>>>>>> 0e206a6e
       end
 
       # Resque before_perform hook.
@@ -246,7 +231,7 @@
       #
       # Deletes retry attempt count from Redis.
       def after_perform_retry(*args)
-        Resque.redis.del(redis_retry_key(*args))
+        clean_retry_key(*args)
       end
 
       # Resque on_failure hook.
@@ -257,7 +242,7 @@
         if retry_criteria_valid?(exception, *args)
           try_again(exception, *args)
         else
-          Resque.redis.del(redis_retry_key(*args))
+          clean_retry_key(*args)
         end
       end
 
@@ -272,6 +257,10 @@
         ret
       end
 
+      def clean_retry_key(*args)
+        Resque.redis.del(redis_retry_key(*args))
+      end
+
     end
   end
 end